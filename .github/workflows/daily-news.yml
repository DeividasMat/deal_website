--- conflicted
+++ resolved
@@ -58,14 +58,6 @@
             *) echo "🚀 Starting private credit news collection..." ;;
           esac
           
-<<<<<<< HEAD
-          # Use the production URL directly
-          VERCEL_URL="https://privatecreditpulse.net"
-          
-          response=$(curl -s -w "%{http_code}" -X GET "${VERCEL_URL}/api/cron/daily-news" \
-            -H "Authorization: Bearer ${{ secrets.CRON_SECRET }}" \
-            -H "Content-Type: application/json")
-=======
           echo "📡 Target: https://privatecreditpulse.net"
           echo "⏰ Collection Time: $(date -u '+%Y-%m-%d %H:%M:%S %Z')"
           
@@ -76,20 +68,13 @@
             -H "User-Agent: GitHub-Actions-CronJob-${current_hour}h" \
             --connect-timeout 30 \
             --max-time 900)
->>>>>>> 5fc745f6
           
           http_code="${response: -3}"
           response_body="${response%???}"
           
-<<<<<<< HEAD
-          echo "🔗 Called: ${VERCEL_URL}/api/cron/daily-news"
-          echo "📊 HTTP Status: $http_code"
-          echo "📄 Response: $response_body"
-=======
           echo "📊 HTTP Status Code: $http_code"
           echo "📄 Response Body Length: ${#response_body} characters"
           echo "📄 Response Preview: ${response_body:0:500}..."
->>>>>>> 5fc745f6
           
           if [ "$http_code" -eq 200 ]; then
             echo "✅ Daily news collection API call successful"
@@ -99,11 +84,6 @@
               echo "$response_body" | jq -r '.message // "No message field"' 2>/dev/null || echo "Response is not valid JSON"
             fi
           else
-<<<<<<< HEAD
-            echo "❌ Daily news collection failed with status $http_code"
-            echo "💬 Full response: $response_body"
-            exit 1
-=======
             echo "❌ Daily news collection failed"
             echo "💬 Full response: $response_body"
             
@@ -127,7 +107,6 @@
               echo "❌ Retry also failed: $retry_body"
               exit 1
             fi
->>>>>>> 5fc745f6
           fi
 
       - name: Verify Collection Results
@@ -156,13 +135,8 @@
       - name: Failure Notification  
         if: failure()
         run: |
-<<<<<<< HEAD
-          echo "⚠️ News collection failed at $(date)"
-          echo "🔧 Check the logs above for detailed error information" 
-=======
           current_hour=$(date -u +%H)
           echo "⚠️ News collection workflow failed at ${current_hour}:00 UTC!"
           echo "⏰ Failure Time: $(date -u '+%Y-%m-%d %H:%M:%S %Z')"
           echo "🔧 Please check the logs above for detailed error information"
-          echo "📧 Consider manual investigation of the news collection system" 
->>>>>>> 5fc745f6
+          echo "📧 Consider manual investigation of the news collection system"